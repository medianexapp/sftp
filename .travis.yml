--- conflicted
+++ resolved
@@ -1,24 +1,14 @@
 language: go
 go_import_path: github.com/pkg/sftp
 go:
-<<<<<<< HEAD
-  - 1.4.3
-  - 1.5.4
-  - 1.6.2
-  - 1.7.1
+  - 1.5.x
+  - 1.6.x
+  - 1.7.x
   - tip
 
 os:
   - linux
   - osx
-
-sudo: false
-=======
-  - 1.5.x
-  - 1.6.x
-  - 1.7.x
->>>>>>> e4a2761f
-  - tip
 
 sudo: false
 
